--- conflicted
+++ resolved
@@ -71,24 +71,15 @@
     way << node5
     
     tags = row.dup
-<<<<<<< HEAD
-    #remove tags that describe expected test result
-=======
     
     # remove tags that describe expected test result
->>>>>>> 54cdf6d6
     tags.reject! do |k,v|
       k =~ /^forw\b/ || 
       k =~ /^backw\b/ ||
       k =~ /^bothw\b/
     end
-<<<<<<< HEAD
-
-    #remove empty tags
-=======
     
     ##remove empty tags
->>>>>>> 54cdf6d6
     tags.reject! { |k,v| v=='' }
     
     # sort tag keys in the form of 'node/....'
